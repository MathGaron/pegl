#!/usr/bin/env python3

'''EGL extension support.

Unimplemented:
    1.  EGL_KHR_config_attribs
    17. EGL_NV_coverage_sample
    18. EGL_NV_depth_nonlinear
    24. EGL_HI_clientpixmap
    25. EGL_HI_colorformats
    30. EGL_NV_coverage_sample_resolve
    46. EGL_NV_3dvision_surface

'''

# Copyright © 2012-13 Tim Pederick.
#
# This file is part of Pegl.
#
# Pegl is free software: you can redistribute it and/or modify it
# under the terms of the GNU General Public License as published by
# the Free Software Foundation, either version 3 of the License, or
# (at your option) any later version.
#
# Pegl is distributed in the hope that it will be useful, but WITHOUT
# ANY WARRANTY; without even the implied warranty of MERCHANTABILITY
# or FITNESS FOR A PARTICULAR PURPOSE. See the GNU General Public
# License for more details.
#
# You should have received a copy of the GNU General Public License
# along with Pegl. If not, see <http://www.gnu.org/licenses/>.

__all__ = (# Registered cross-vendor (EXT) extensions.
           'ext_bufferage', 'ext_dma_buf', 'ext_extensiontypes',
           'ext_multiview', 'ext_platform', 'ext_platform_x11',
           'ext_robustness', 'ext_swapdamage',
           # Registered vendor extensions.
           'android_blobcache', 'android_bufferimage', 'android_framebuffer',
           'android_nativesync', 'android_recordable',
           'angle_d3dtexture', 'angle_surfacepointer',
           'arm_discardmulti',
           'img_contextpriority',
<<<<<<< HEAD
           'khr_context', 'khr_fifostream', 'khr_glimage', 'khr_image',
           'khr_locksurface', 'khr_stream', 'khr_streamcrossprocess',
           'khr_streamsurface', 'khr_surfaceless', 'khr_sync', 'khr_vgimage',
           'khr_waitsync',
=======
           'khr_context', 'khr_glimage', 'khr_glstream', 'khr_image',
           'khr_locksurface', 'khr_stream', 'khr_surfaceless', 'khr_sync',
>>>>>>> 11f49191
           'mesa_drmimage',
           'nv_nativequery', 'nv_postconvert', 'nv_postsubbuffer',
           'nv_streamsync', 'nv_sync', 'nv_systime',
           # Unregistered extensions.
           'nok_swapregion', 'wl_binddisplay',
           # Stuff defined here.
           'extensions', 'load_ext')

# Standard library imports.
from ctypes import CFUNCTYPE

# Local imports.
from .. import native

# Mapping of name strings to module names.
extensions = {
# Extensions in the cross-vendor (EXT) namespace.
    'EGL_EXT_create_context_robustness': 'ext_robustness',               #37
    'EGL_EXT_multiview_window': 'ext_multiview',                         #42
    'EGL_EXT_buffer_age': 'ext_bufferage',                               #52
    'EGL_EXT_image_dma_buf_import': 'ext_dma_buf',                       #53
    'EGL_EXT_swap_buffers_with_damage': 'ext_swapdamage',                #55
    'EGL_EXT_platform_base': 'ext_platform',                             #57
    'EGL_EXT_client_extensions': 'ext_extensiontypes',                   #58
    'EGL_EXT_platform_x11': 'ext_platform_x11',                          #59
# Extensions from the Android operating system.
    'EGL_ANDROID_framebuffer_target': 'android_framebuffer',             #47
    'EGL_ANDROID_blob_cache': 'android_blobcache',                       #48
    'EGL_ANDROID_image_native_buffer': 'android_bufferimage',            #49
    'EGL_ANDROID_native_fence_sync': 'android_nativesync',               #50
    'EGL_ANDROID_recordable': 'android_recordable',                      #51
# Extensions from ANGLE, the Almost Native Graphics Layer Engine.
    'EGL_ANGLE_query_surface_pointer': 'angle_surfacepointer',           #28
    'EGL_ANGLE_surface_d3d_texture_2d_share_handle': 'angle_d3dtexture', #29
    'EGL_ANGLE_d3d_share_handle_client_buffer': 'angle_d3dtexture',      #38
# Extensions from ARM Holdings (ARM).
    'EGL_ARM_pixmap_multisample_discard': 'arm_discardmulti',            #54
# Extensions from Imagination Technologies (IMG).
    'EGL_IMG_context_priority': 'img_contextpriority',                   #10
# Extensions from Khronos Group (KHR).
    'EGL_KHR_lock_surface': 'khr_locksurface',                            #2
    'EGL_KHR_image': 'khr_image',                                         #3
    'EGL_KHR_vg_parent_image': 'khr_vgimage',                             #4
    'EGL_KHR_gl_texture_2D_image': 'khr_glimage',                         #5
    'EGL_KHR_gl_texture_cubemap_image': 'khr_glimage',                    #5
    'EGL_KHR_gl_texture_3D_image': 'khr_glimage',                         #5
    'EGL_KHR_gl_renderbuffer_image': 'khr_glimage',                       #5
    'EGL_KHR_reusable_sync': 'khr_sync',                                  #6
    'EGL_KHR_image_base': 'khr_image',                                    #8
    'EGL_KHR_image_pixmap': 'khr_image',                                  #9
    'EGL_KHR_lock_surface2': 'khr_locksurface',                          #16
    'EGL_KHR_fence_sync': 'khr_sync',                                    #20
    'EGL_KHR_stream': 'khr_stream',                                      #32
    'EGL_KHR_stream_consumer_gltexture': 'khr_glstream',                 #33
    'EGL_KHR_stream_producer_eglsurface': 'khr_streamsurface',           #34
    'EGL_KHR_stream_producer_aldatalocator': 'khr_streammaxal',          #35
    'EGL_KHR_stream_fifo': 'khr_fifostream',                             #36
    'EGL_KHR_create_context': 'khr_context',                             #39
    # This extension requires absolutely no new code on the EGL side, but a
    # module for it is provided anyway.
    'EGL_KHR_surfaceless_context': 'khr_surfaceless',                    #40
<<<<<<< HEAD
    'EGL_KHR_stream_cross_process_fd': 'khr_streamcrossprocess',         #41
    'EGL_KHR_wait_sync': 'khr_waitsync',                                 #43
=======
>>>>>>> 11f49191
# Extensions from the Mesa 3D library.
    'EGL_MESA_drm_image': 'mesa_drmimage',                               #26
# Extensions from Nokia (NOK).
    'EGL_NOK_swap_region': 'nok_swapregion',                    # Unofficial
    # TODO: An official version, EGL_NOK_swap_region2, is registered as #23!
# Extensions from NVIDIA Corporation (NV).
    'EGL_NV_sync': 'nv_sync',                                            #19
    'EGL_NV_post_sub_buffer': 'nv_postsubbuffer',                        #27
    'EGL_NV_system_time': 'nv_systime',                                  #31
    # This extension requires absolutely no new code on the EGL side, but a
    # module for it is provided anyway.
    'EGL_NV_post_convert_rounding': 'nv_postconvert',                    #44
    'EGL_NV_native_query': 'nv_nativequery',                             #45
    'EGL_NV_stream_sync': 'nv_streamsync',                               #56
# Extensions from the Wayland compositor (WL).
    'EGL_WL_bind_wayland_display': 'wl_binddisplay'             # Unofficial
    }

def load_ext(fname, return_type, arg_types, check_errors=True, **kwargs):
    '''Load an extension function at runtime.

    Keyword arguments:
        fname -- The name of the extension function, given as a byte
            string.
        return_type -- The ctypes type that the extension function
            returns.
        arg_types -- A sequence listing the ctypes types of the
            arguments to the extension function.
        check_errors -- Whether to wrap the loaded function with EGL
            error checking. The default is True.
        Further keyword arguments are passed to the error_check function
        if check_errors was True; otherwise they are ignored.

    '''
    void_func = native.eglGetProcAddress(fname)
    if void_func is None:
        # Extension not available.
        raise ImportError("extension function '{}' not "
                          "available".format(fname.decode()))
    # Cast the pointer to a function pointer with the correct types.
    typed_func = CFUNCTYPE(return_type, *arg_types)(void_func)
    if check_errors:
        return native.error_check(typed_func, **kwargs)
    else:
        return typed_func<|MERGE_RESOLUTION|>--- conflicted
+++ resolved
@@ -40,15 +40,10 @@
            'angle_d3dtexture', 'angle_surfacepointer',
            'arm_discardmulti',
            'img_contextpriority',
-<<<<<<< HEAD
-           'khr_context', 'khr_fifostream', 'khr_glimage', 'khr_image',
-           'khr_locksurface', 'khr_stream', 'khr_streamcrossprocess',
-           'khr_streamsurface', 'khr_surfaceless', 'khr_sync', 'khr_vgimage',
-           'khr_waitsync',
-=======
-           'khr_context', 'khr_glimage', 'khr_glstream', 'khr_image',
-           'khr_locksurface', 'khr_stream', 'khr_surfaceless', 'khr_sync',
->>>>>>> 11f49191
+           'khr_context', 'khr_fifostream', 'khr_glimage', 'khr_glstream',
+           'khr_image', 'khr_locksurface', 'khr_stream',
+           'khr_streamcrossprocess', 'khr_streamsurface', 'khr_surfaceless',
+           'khr_sync', 'khr_vgimage', 'khr_waitsync',
            'mesa_drmimage',
            'nv_nativequery', 'nv_postconvert', 'nv_postsubbuffer',
            'nv_streamsync', 'nv_sync', 'nv_systime',
@@ -110,11 +105,8 @@
     # This extension requires absolutely no new code on the EGL side, but a
     # module for it is provided anyway.
     'EGL_KHR_surfaceless_context': 'khr_surfaceless',                    #40
-<<<<<<< HEAD
     'EGL_KHR_stream_cross_process_fd': 'khr_streamcrossprocess',         #41
     'EGL_KHR_wait_sync': 'khr_waitsync',                                 #43
-=======
->>>>>>> 11f49191
 # Extensions from the Mesa 3D library.
     'EGL_MESA_drm_image': 'mesa_drmimage',                               #26
 # Extensions from Nokia (NOK).
